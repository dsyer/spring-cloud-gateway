[[retry-filter]]
= `Retry` Filter

The `Retry` filter supports the following parameters:

* `retries`: The number of retries that should be attempted.
//TODO: implement statuses
//* `statuses`: The HTTP status codes that should be retried, represented by using `org.springframework.http.HttpStatus`.
* `methods`: The HTTP methods that should be retried, represented by using `org.springframework.http.HttpMethod`.
* `series`: The series of status codes to be retried, represented by using `org.springframework.http.HttpStatus.Series`.
* `exceptions`: A list of thrown exceptions that should be retried.
* `cacheBody`: A flag to signal if the request body should be cached. If set to `true`, the `adaptCacheBody` filter must be used to send the cached body downstream.
//* `backoff`: The configured exponential backoff for the retries.
//Retries are performed after a backoff interval of `firstBackoff * (factor ^ n)`, where `n` is the iteration.
//If `maxBackoff` is configured, the maximum backoff applied is limited to `maxBackoff`.
//If `basedOnPreviousValue` is true, the backoff is calculated by using `prevBackoff * factor`.

The following defaults are configured for `Retry` filter, if enabled:

* `retries`: Three times
* `series`: 5XX series
* `methods`: GET method
* `exceptions`: `IOException`, `TimeoutException` and `RetryException`
* `cacheBody`: `false`
//* `backoff`: disabled

WARNING: Setting `cacheBody` to `true` causes the gateway to read the whole body into memory. This should be used with caution.

The following listing configures a Retry  filter:

.application.yml
[source,yaml]
----
spring:
  cloud:
    gateway:
      mvc:
        routes:
        - id: retry_route
          uri: http://localhost:8080/flakey
          predicates:
          - Host=*.retry.com
          filters:
          - name: Retry
            args:
              retries: 3
              series: SERVER_ERROR
              methods: GET,POST
              cacheBody: true
          - name: AdaptCachedBody
----

.GatewaySampleApplication.java
[source,java]
----
import static org.springframework.cloud.gateway.server.mvc.filter.BeforeFilterFunctions.uri;
import static org.springframework.cloud.gateway.server.mvc.filter.FilterFunctions.adaptCachedBody;
import static org.springframework.cloud.gateway.server.mvc.filter.RetryFilterFunctions.retry;
import static org.springframework.cloud.gateway.server.mvc.handler.GatewayRouterFunctions.route;
import static org.springframework.cloud.gateway.server.mvc.handler.HandlerFunctions.http;
import static org.springframework.cloud.gateway.server.mvc.predicate.GatewayRequestPredicates.host;

@Configuration
class RouteConfiguration {

    @Bean
    public RouterFunction<ServerResponse> gatewayRouterFunctionsRetry() {
        return route("retry_route")
            .route(host("*.retry.com"), http())
            .before(uri("http://localhost:8080/flakey"))
            .filter(retry(config -> config.setRetries(3)
                    .setSeries(Set.of(HttpStatus.Series.SERVER_ERROR))
                    .setMethods(Set.of(HttpMethod.GET, HttpMethod.POST))
                    .setCacheBody(true)))
            .filter(adaptCachedBody())
            .build();
    }
}
----

NOTE: When using the retry filter with a `forward:` prefixed URL, the target endpoint should be written carefully so that, in case of an error, it does not do anything that could result in a response being sent to the client and committed.
For example, if the target endpoint is an annotated controller, the target controller method should not return `ResponseEntity` with an error status code.
Instead, it should throw an `Exception` or signal an error (for example, through a `Mono.error(ex)` return value), which the retry filter can be configured to handle by retrying.

<<<<<<< HEAD
NOTE: When using the retry filter, it will retry all filters that come after it. Make sure the results of the filters following the retry filter are as expected when they are executed multiple times.

// WARNING: When using the retry filter with any HTTP method with a body, the body will be cached and the gateway will become memory constrained. The body is cached in a request attribute defined by `ServerWebExchangeUtils.CACHED_REQUEST_BODY_ATTR`. The type of the object is `org.springframework.core.io.buffer.DataBuffer`.
=======
WARNING: When using the retry filter with any HTTP method with a body and `cacheBody=true`, the body will be cached and the gateway will become memory constrained. The body is cached in a request attribute defined by `MvcUtils.CACHED_REQUEST_BODY_ATT`. The type of the object is `ByteArrayInputStream`.
>>>>>>> 55b3cd0c

A simplified "shortcut" notation can be added with a single `status` and `method`.

The following two example routes are equivalent:

.application.yml
[source,yaml]
----
spring:
  cloud:
    gateway:
      routes:
      - id: retry_route
        uri: https://example.org
        filters:
        - name: Retry
          args:
            retries: 3
            statuses: INTERNAL_SERVER_ERROR
            methods: GET
      - id: retryshortcut_route
        uri: https://example.org
        filters:
        - Retry=3,INTERNAL_SERVER_ERROR,GET
----
<|MERGE_RESOLUTION|>--- conflicted
+++ resolved
@@ -82,13 +82,9 @@
 For example, if the target endpoint is an annotated controller, the target controller method should not return `ResponseEntity` with an error status code.
 Instead, it should throw an `Exception` or signal an error (for example, through a `Mono.error(ex)` return value), which the retry filter can be configured to handle by retrying.
 
-<<<<<<< HEAD
 NOTE: When using the retry filter, it will retry all filters that come after it. Make sure the results of the filters following the retry filter are as expected when they are executed multiple times.
 
-// WARNING: When using the retry filter with any HTTP method with a body, the body will be cached and the gateway will become memory constrained. The body is cached in a request attribute defined by `ServerWebExchangeUtils.CACHED_REQUEST_BODY_ATTR`. The type of the object is `org.springframework.core.io.buffer.DataBuffer`.
-=======
 WARNING: When using the retry filter with any HTTP method with a body and `cacheBody=true`, the body will be cached and the gateway will become memory constrained. The body is cached in a request attribute defined by `MvcUtils.CACHED_REQUEST_BODY_ATT`. The type of the object is `ByteArrayInputStream`.
->>>>>>> 55b3cd0c
 
 A simplified "shortcut" notation can be added with a single `status` and `method`.
 
