/*
 * Copyright 2013-2017 the original author or authors.
 *
 * Licensed under the Apache License, Version 2.0 (the "License");
 * you may not use this file except in compliance with the License.
 * You may obtain a copy of the License at
 *
 *      http://www.apache.org/licenses/LICENSE-2.0
 *
 * Unless required by applicable law or agreed to in writing, software
 * distributed under the License is distributed on an "AS IS" BASIS,
 * WITHOUT WARRANTIES OR CONDITIONS OF ANY KIND, either express or implied.
 * See the License for the specific language governing permissions and
 * limitations under the License.
 *
 */

package org.springframework.cloud.gateway.handler.predicate;

import java.util.ArrayList;
import java.util.Collections;
import java.util.List;
import java.util.Map;
import java.util.function.Predicate;

import org.springframework.cloud.gateway.support.ServerWebExchangeUtils;
import org.springframework.core.style.ToStringCreator;
import org.springframework.util.AntPathMatcher;
import org.springframework.util.CollectionUtils;
import org.springframework.util.PathMatcher;
import org.springframework.validation.annotation.Validated;
import org.springframework.web.server.ServerWebExchange;

/**
 * @author Spencer Gibb
 */
public class HostRoutePredicateFactory extends AbstractRoutePredicateFactory<HostRoutePredicateFactory.Config> {

	private PathMatcher pathMatcher = new AntPathMatcher(".");

	public HostRoutePredicateFactory() {
		super(Config.class);
	}

	public void setPathMatcher(PathMatcher pathMatcher) {
		this.pathMatcher = pathMatcher;
	}

	@Override
	public List<String> shortcutFieldOrder() {
		return Collections.singletonList("patterns");
	}

	@Override
	public ShortcutType shortcutType() {
		return ShortcutType.GATHER_LIST;
	}

	@Override
	public Predicate<ServerWebExchange> apply(Config config) {
		return exchange -> {
			String host = exchange.getRequest().getHeaders().getFirst("Host");
<<<<<<< HEAD
			return config.getPatterns().stream()
					.anyMatch(pattern -> this.pathMatcher.match(pattern, host));
=======
			boolean match = this.pathMatcher.match(config.getPattern(), host);
			if (match) {
				Map<String, String> variables = this.pathMatcher.extractUriTemplateVariables(config.getPattern(), host);
				ServerWebExchangeUtils.putUriTemplateVariables(exchange, variables);
			}
			return match;
>>>>>>> 0da60bbe
		};
	}

	@Validated
	public static class Config {
		private List<String> patterns = new ArrayList<>();

		@Deprecated
		public String getPattern() {
			if (!CollectionUtils.isEmpty(this.patterns)) {
				return patterns.get(0);
			}
			return null;
		}

		@Deprecated
		public Config setPattern(String pattern) {
			this.patterns = new ArrayList<>();
			this.patterns.add(pattern);
			return this;
		}

		public List<String> getPatterns() {
			return patterns;
		}

		public void setPatterns(List<String> patterns) {
			this.patterns = patterns;
		}

		@Override
		public String toString() {
			return new ToStringCreator(this)
					.append("patterns", patterns)
					.toString();
		}
	}
}<|MERGE_RESOLUTION|>--- conflicted
+++ resolved
@@ -60,17 +60,8 @@
 	public Predicate<ServerWebExchange> apply(Config config) {
 		return exchange -> {
 			String host = exchange.getRequest().getHeaders().getFirst("Host");
-<<<<<<< HEAD
 			return config.getPatterns().stream()
 					.anyMatch(pattern -> this.pathMatcher.match(pattern, host));
-=======
-			boolean match = this.pathMatcher.match(config.getPattern(), host);
-			if (match) {
-				Map<String, String> variables = this.pathMatcher.extractUriTemplateVariables(config.getPattern(), host);
-				ServerWebExchangeUtils.putUriTemplateVariables(exchange, variables);
-			}
-			return match;
->>>>>>> 0da60bbe
 		};
 	}
 
